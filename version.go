--- conflicted
+++ resolved
@@ -3,11 +3,7 @@
 package teleport
 
 const (
-<<<<<<< HEAD
-	Version = "2.4.0-alpha.1"
-=======
-	Version = "2.3.0"
->>>>>>> 481ef940
+	Version = "2.4.0-alpha.2"
 )
 
 // Gitref variable is automatically set to the output of git-describe
